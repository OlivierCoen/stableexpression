--- conflicted
+++ resolved
@@ -25,7 +25,6 @@
     <img title="Stableexpression Workflow" src="docs/images/nf-core-stableexpression_metro_map.png" width=100%>
 </p>
 
-<<<<<<< HEAD
 ## Pipeline summary
 
 1. Get Expression Atlas accessions corresponding to the provided species (and optionally keywords) ([Expression Atlas](https://www.ebi.ac.uk/gxa/home); optional)
@@ -35,11 +34,6 @@
 5. Compute pairwise gene variation
 6. Compute gene variation statistics and get the most stable genes
 7. Present QC for raw reads ([`MultiQC`](http://multiqc.info/))
-=======
-<!-- TODO nf-core: Include a figure that guides the user through the major workflow steps. Many nf-core
-     workflows use the "tube map" design for that. See https://nf-co.re/docs/contributing/design_guidelines#examples for examples.   -->
-<!-- TODO nf-core: Fill in short bullet-pointed list of the default steps in the pipeline -->1. Read QC ([`FastQC`](https://www.bioinformatics.babraham.ac.uk/projects/fastqc/))2. Present QC for raw reads ([`MultiQC`](http://multiqc.info/))
->>>>>>> f59ae1c8
 
 ## Usage
 
@@ -102,13 +96,10 @@
 ## Credits
 
 nf-core/stableexpression was originally written by Olivier Coen.
-<<<<<<< HEAD
-=======
 
-We thank the following people for their extensive assistance in the development of this pipeline:
+<!-- We thank the following people for their extensive assistance in the development of this pipeline: -->
 
 <!-- TODO nf-core: If applicable, make list of people who have also contributed -->
->>>>>>> f59ae1c8
 
 ## Contributions and Support
 
@@ -121,6 +112,8 @@
 <!-- TODO nf-core: Add citation for pipeline after first release. Uncomment lines below and update Zenodo doi and badge at the top of this file. -->
 <!-- If you use nf-core/stableexpression for your analysis, please cite it using the following doi: [10.5281/zenodo.XXXXXX](https://doi.org/10.5281/zenodo.XXXXXX) -->
 
+<!-- TODO nf-core: Add bibliography of tools and data used in your pipeline -->
+
 An extensive list of references for the tools used by the pipeline can be found in the [`CITATIONS.md`](CITATIONS.md) file.
 
 You can cite the `nf-core` publication as follows:
