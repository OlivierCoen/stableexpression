name: Bug report
description: Report something that is broken or incorrect
labels: bug
body:
  - type: markdown
    attributes:
      value: |
        Before you post this issue, please check the documentation:

        - [nf-core website: troubleshooting](https://nf-co.re/usage/troubleshooting)
        - [nf-core/stableexpression pipeline documentation](https://nf-co.re/stableexpression/usage)
<<<<<<< HEAD

=======
>>>>>>> 5c2d20f9
  - type: textarea
    id: description
    attributes:
      label: Description of the bug
      description: A clear and concise description of what the bug is.
    validations:
      required: true

  - type: textarea
    id: command_used
    attributes:
      label: Command used and terminal output
      description: Steps to reproduce the behaviour. Please paste the command you used to launch the pipeline and the output from your terminal.
      render: console
      placeholder: |
        $ nextflow run ...

        Some output where something broke

  - type: textarea
    id: files
    attributes:
      label: Relevant files
      description: |
        Please drag and drop the relevant files here. Create a `.zip` archive if the extension is not allowed.
        Your verbose log file `.nextflow.log` is often useful _(this is a hidden file in the directory where you launched the pipeline)_ as well as custom Nextflow configuration files.

  - type: textarea
    id: system
    attributes:
      label: System information
      description: |
        * Nextflow version _(eg. 23.04.0)_
        * Hardware _(eg. HPC, Desktop, Cloud)_
        * Executor _(eg. slurm, local, awsbatch)_
        * Container engine: _(e.g. Docker, Singularity, Conda, Podman, Shifter, Charliecloud, or Apptainer)_
        * OS _(eg. CentOS Linux, macOS, Linux Mint)_
        * Version of nf-core/stableexpression _(eg. 1.1, 1.5, 1.8.2)_<|MERGE_RESOLUTION|>--- conflicted
+++ resolved
@@ -9,10 +9,6 @@
 
         - [nf-core website: troubleshooting](https://nf-co.re/usage/troubleshooting)
         - [nf-core/stableexpression pipeline documentation](https://nf-co.re/stableexpression/usage)
-<<<<<<< HEAD
-
-=======
->>>>>>> 5c2d20f9
   - type: textarea
     id: description
     attributes:
