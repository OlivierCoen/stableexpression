--- conflicted
+++ resolved
@@ -11,11 +11,7 @@
     runs-on: ubuntu-latest
     steps:
       - name: Download lint results
-<<<<<<< HEAD
-        uses: dawidd6/action-download-artifact@bf251b5aa9c2f7eeb574a96ee720e24f801b7c11 # v6
-=======
         uses: dawidd6/action-download-artifact@20319c5641d495c8a52e688b7dc5fada6c3a9fbc # v8
->>>>>>> 5c2d20f9
         with:
           workflow: linting.yml
           workflow_conclusion: completed
