--- conflicted
+++ resolved
@@ -13,12 +13,8 @@
 jobs:
   run-platform:
     name: Run AWS full tests
-<<<<<<< HEAD
-    if: github.repository == 'nf-core/stableexpression'
-=======
     # run only if the PR is approved by at least 2 reviewers and against the master/main branch or manually triggered
     if: github.repository == 'nf-core/stableexpression' && github.event.review.state == 'approved' && (github.event.pull_request.base.ref == 'master' || github.event.pull_request.base.ref == 'main') || github.event_name == 'workflow_dispatch'
->>>>>>> 5c2d20f9
     runs-on: ubuntu-latest
     steps:
       - name: Set revision variable
@@ -28,25 +24,19 @@
 
       - name: Launch workflow via Seqera Platform
         uses: seqeralabs/action-tower-launch@v2
+        # TODO nf-core: You can customise AWS full pipeline tests as required
+        # Add full size test data (but still relatively small datasets for few samples)
+        # on the `test_full.config` test runs with only one set of parameters
         with:
           workspace_id: ${{ secrets.TOWER_WORKSPACE_ID }}
           access_token: ${{ secrets.TOWER_ACCESS_TOKEN }}
           compute_env: ${{ secrets.TOWER_COMPUTE_ENV }}
-<<<<<<< HEAD
-          revision: ${{ github.sha }}
-          workdir: s3://${{ secrets.AWS_S3_BUCKET }}/work/stableexpression/work-${{ github.sha }}
-          parameters: |
-            {
-              "hook_url": "${{ secrets.MEGATESTS_ALERTS_SLACK_HOOK_URL }}",
-              "outdir": "s3://${{ secrets.AWS_S3_BUCKET }}/stableexpression/results-${{ github.sha }}"
-=======
           revision: ${{ steps.revision.outputs.revision }}
           workdir: s3://${{ secrets.AWS_S3_BUCKET }}/work/stableexpression/work-${{ steps.revision.outputs.revision }}
           parameters: |
             {
               "hook_url": "${{ secrets.MEGATESTS_ALERTS_SLACK_HOOK_URL }}",
               "outdir": "s3://${{ secrets.AWS_S3_BUCKET }}/stableexpression/results-${{ steps.revision.outputs.revision }}"
->>>>>>> 5c2d20f9
             }
           profiles: test_full
 
