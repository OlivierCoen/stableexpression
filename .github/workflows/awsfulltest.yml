--- conflicted
+++ resolved
@@ -17,26 +17,11 @@
     if: github.repository == 'nf-core/stableexpression' && github.event.review.state == 'approved' && (github.event.pull_request.base.ref == 'master' || github.event.pull_request.base.ref == 'main') || github.event_name == 'workflow_dispatch'
     runs-on: ubuntu-latest
     steps:
-<<<<<<< HEAD
-      - uses: octokit/request-action@v2.x
-        id: check_approvals
-        with:
-          route: GET /repos/${{ github.repository }}/pulls/${{ github.event.pull_request.number }}/reviews
-        env:
-          GITHUB_TOKEN: ${{ secrets.GITHUB_TOKEN }}
-      - id: test_variables
-        if: github.event_name != 'workflow_dispatch'
-        run: |
-          JSON_RESPONSE='${{ steps.check_approvals.outputs.data }}'
-          CURRENT_APPROVALS_COUNT=$(echo $JSON_RESPONSE | jq -c '[.[] | select(.state | contains("APPROVED")) ] | length')
-          test $CURRENT_APPROVALS_COUNT -ge 2 || exit 1 # At least 2 approvals are required
-=======
       - name: Set revision variable
         id: revision
         run: |
           echo "revision=${{ (github.event_name == 'workflow_dispatch' || github.event_name == 'release') && github.sha || 'dev' }}" >> "$GITHUB_OUTPUT"
 
->>>>>>> b56e36bf
       - name: Launch workflow via Seqera Platform
         uses: seqeralabs/action-tower-launch@v2
         # TODO nf-core: You can customise AWS full pipeline tests as required
