--- conflicted
+++ resolved
@@ -13,7 +13,6 @@
     species                      = null
 
     // Local datasets
-<<<<<<< HEAD
     datasets                     = null
 
     // statistics
@@ -31,12 +30,6 @@
     fetch_eatlas_accessions      = false
     eatlas_keywords              = ""
     eatlas_accessions            = ""
-=======
-    input                        = null
->>>>>>> b56e36bf
-
-    // Normalization
-    normalization_method         = 'deseq2'
 
     // Expression atlas
     fetch_eatlas_accessions  = false
@@ -65,6 +58,11 @@
     config_profile_contact     = null
     config_profile_url         = null
 
+    // MultiQC
+    multiqc_config              = null
+    multiqc_logo                = null
+    multiqc_methods_description = null
+
     // Schema validation default options
     validate_params            = true
 }
@@ -184,7 +182,6 @@
             ]
         }
     }
-<<<<<<< HEAD
     test                                   { includeConfig 'conf/test.config' }
     test_full                              { includeConfig 'conf/test_full.config' }
     test_dataset                           { includeConfig 'conf/test_dataset.config' }
@@ -192,13 +189,6 @@
     test_one_accession                     { includeConfig 'conf/test_one_accession.config' }
     test_one_accession_low_gene_count      { includeConfig 'conf/test_one_accession_low_gene_count.config' }
     test_local_and_downloaded              { includeConfig 'conf/test_local_and_downloaded.config' }
-=======
-    test            { includeConfig 'conf/test.config' }
-    test_input      { includeConfig 'conf/test_input.config' }
-    test_eatlas     { includeConfig 'conf/test_eatlas.config' }
-    test_accessions { includeConfig 'conf/test_accessions.config' }
-    test_full       { includeConfig 'conf/test_full.config' }
->>>>>>> b56e36bf
 }
 
 // Load nf-core custom profiles from different Institutions
@@ -259,7 +249,6 @@
 
 manifest {
     name            = 'nf-core/stableexpression'
-<<<<<<< HEAD
     author          = """Olivier Coen""" // The author field is deprecated from Nextflow version 24.10.0, use contributors instead
     contributors    = [
         // TODO nf-core: Update the field with the details of the contributors to your pipeline. New with Nextflow version 24.10.0
@@ -275,14 +264,7 @@
     homePage        = 'https://github.com/nf-core/stableexpression'
     description     = """This pipeline is dedicated to finding the most stable genes across count datasets"""
     mainScript      = 'main.nf'
-    defaultBranch   = 'dev'
-=======
-    author          = """Olivier Coen"""
-    homePage        = 'https://github.com/nf-core/stableexpression'
-    description     = """This pipeline is dedicated to finding the most stable genes across count datasets"""
-    mainScript      = 'main.nf'
     defaultBranch   = 'main'
->>>>>>> b56e36bf
     nextflowVersion = '!>=24.04.2'
     version         = '1.0dev'
     doi             = ''
