--- conflicted
+++ resolved
@@ -15,16 +15,10 @@
 ~~~~~~~~~~~~~~~~~~~~~~~~~~~~~~~~~~~~~~~~~~~~~~~~~~~~~~~~~~~~~~~~~~~~~~~~~~~~~~~~~~~~~~~~
 */
 
-<<<<<<< HEAD
 include { STABLEEXPRESSION        } from './workflows/stableexpression'
 include { PIPELINE_INITIALISATION } from './subworkflows/local/utils_nfcore_stableexpression_pipeline'
 include { PIPELINE_COMPLETION     } from './subworkflows/local/utils_nfcore_stableexpression_pipeline'
 
-=======
-include { STABLEEXPRESSION  } from './workflows/stableexpression'
-include { PIPELINE_INITIALISATION } from './subworkflows/local/utils_nfcore_stableexpression_pipeline'
-include { PIPELINE_COMPLETION     } from './subworkflows/local/utils_nfcore_stableexpression_pipeline'
->>>>>>> 735537cd
 /*
 ~~~~~~~~~~~~~~~~~~~~~~~~~~~~~~~~~~~~~~~~~~~~~~~~~~~~~~~~~~~~~~~~~~~~~~~~~~~~~~~~~~~~~~~~
     NAMED WORKFLOWS FOR PIPELINE
@@ -46,17 +40,12 @@
     // WORKFLOW: Run pipeline
     //
     STABLEEXPRESSION (
-<<<<<<< HEAD
         raw_datasets,
         normalised_datasets
-=======
-        samplesheet
->>>>>>> 735537cd
     )
     emit:
     multiqc_report = STABLEEXPRESSION.out.multiqc_report // channel: /path/to/multiqc_report.html
 }
-/*
 /*
 ~~~~~~~~~~~~~~~~~~~~~~~~~~~~~~~~~~~~~~~~~~~~~~~~~~~~~~~~~~~~~~~~~~~~~~~~~~~~~~~~~~~~~~~~
     RUN MAIN WORKFLOW
@@ -80,12 +69,8 @@
     // WORKFLOW: Run main workflow
     //
     NFCORE_STABLEEXPRESSION (
-<<<<<<< HEAD
         PIPELINE_INITIALISATION.out.raw_datasets,
         PIPELINE_INITIALISATION.out.normalised_datasets
-=======
-        PIPELINE_INITIALISATION.out.samplesheet
->>>>>>> 735537cd
     )
     //
     // SUBWORKFLOW: Run completion tasks
