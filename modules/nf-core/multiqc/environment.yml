channels:
  - conda-forge
  - bioconda
dependencies:
<<<<<<< HEAD
  - bioconda::multiqc=1.26
=======
  - bioconda::multiqc=1.27
>>>>>>> f59ae1c8
<|MERGE_RESOLUTION|>--- conflicted
+++ resolved
@@ -2,8 +2,4 @@
   - conda-forge
   - bioconda
 dependencies:
-<<<<<<< HEAD
-  - bioconda::multiqc=1.26
-=======
-  - bioconda::multiqc=1.27
->>>>>>> f59ae1c8
+  - bioconda::multiqc=1.27