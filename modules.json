--- conflicted
+++ resolved
@@ -7,11 +7,7 @@
                 "nf-core": {
                     "multiqc": {
                         "branch": "master",
-<<<<<<< HEAD
                         "git_sha": "f80914f78fb7fa1c00b14cfeb29575ee12240d9c",
-=======
-                        "git_sha": "cf17ca47590cc578dfb47db1c2a44ef86f89976d",
->>>>>>> 735537cd
                         "installed_by": ["modules"]
                     }
                 }
@@ -20,29 +16,17 @@
                 "nf-core": {
                     "utils_nextflow_pipeline": {
                         "branch": "master",
-<<<<<<< HEAD
-                        "git_sha": "c2b22d85f30a706a3073387f30380704fcae013b",
-=======
                         "git_sha": "3aa0aec1d52d492fe241919f0c6100ebf0074082",
->>>>>>> 735537cd
                         "installed_by": ["subworkflows"]
                     },
                     "utils_nfcore_pipeline": {
                         "branch": "master",
-<<<<<<< HEAD
-                        "git_sha": "51ae5406a030d4da1e49e4dab49756844fdd6c7a",
-=======
                         "git_sha": "1b6b9a3338d011367137808b49b923515080e3ba",
->>>>>>> 735537cd
                         "installed_by": ["subworkflows"]
                     },
                     "utils_nfschema_plugin": {
                         "branch": "master",
-<<<<<<< HEAD
-                        "git_sha": "2fd2cd6d0e7b273747f32e465fdc6bcc3ae0814e",
-=======
                         "git_sha": "bbd5a41f4535a8defafe6080e00ea74c45f4f96c",
->>>>>>> 735537cd
                         "installed_by": ["subworkflows"]
                     }
                 }
