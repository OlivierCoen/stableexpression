--- conflicted
+++ resolved
@@ -10,14 +10,10 @@
 
 process {
 
-<<<<<<< HEAD
-    resourceLimits = [ cpus: 24, memory: 768.GB, time: 72.h ]
-=======
     // TODO nf-core: Check the defaults for all processes
     cpus   = { 1      * task.attempt }
     memory = { 6.GB   * task.attempt }
     time   = { 4.h    * task.attempt }
->>>>>>> 5c2d20f9
 
     errorStrategy = { task.exitStatus in ((130..145) + 104) ? 'retry' : 'finish' }
     maxRetries    = 1
@@ -63,5 +59,4 @@
         errorStrategy  = { sleep(Math.pow(2, task.attempt) * 200 as long); return 'retry' }
         maxRetries = 3
     }
-
 }